# project artifacts
franka_test_imgs
videos
demos
logs
data
*.out
inpaintobs.gif
*.pt
robonet_images/
visualize_actions.pkl
figures/
MUJOCO_LOG.TXT
*.pkl
pixel_changes.npy
widowx1_c2_calibration
widowx_configurations
*.gif
src/prediction/obj_movement_histograms
*.png
<<<<<<< HEAD
franka_data
=======
*.pdf
test.py
>>>>>>> 310461f3

# IDE
*.swp
.vscode

# Byte-compiled / optimized / DLL files
__pycache__/
*.py[cod]
*$py.class

# C extensions
*.so

# Distribution / packaging
.Python
build/
develop-eggs/
dist/
downloads/
eggs/
.eggs/
lib/
lib64/
parts/
sdist/
var/
wheels/
pip-wheel-metadata/
share/python-wheels/
*.egg-info/
.installed.cfg
*.egg
MANIFEST

# PyInstaller
#  Usually these files are written by a python script from a template
#  before PyInstaller builds the exe, so as to inject date/other infos into it.
*.manifest
*.spec

# Installer logs
pip-log.txt
pip-delete-this-directory.txt

# Unit test / coverage reports
htmlcov/
.tox/
.nox/
.coverage
.coverage.*
.cache
nosetests.xml
coverage.xml
*.cover
*.py,cover
.hypothesis/
.pytest_cache/

# Translations
*.mo
*.pot

# Django stuff:
*.log
local_settings.py
db.sqlite3
db.sqlite3-journal

# Flask stuff:
instance/
.webassets-cache

# Scrapy stuff:
.scrapy

# Sphinx documentation
docs/_build/

# PyBuilder
target/

# Jupyter Notebook
.ipynb_checkpoints

# IPython
profile_default/
ipython_config.py

# pyenv
.python-version

# pipenv
#   According to pypa/pipenv#598, it is recommended to include Pipfile.lock in version control.
#   However, in case of collaboration, if having platform-specific dependencies or dependencies
#   having no cross-platform support, pipenv may install dependencies that don't work, or not
#   install all needed dependencies.
#Pipfile.lock

# PEP 582; used by e.g. github.com/David-OConnor/pyflow
__pypackages__/

# Celery stuff
celerybeat-schedule
celerybeat.pid

# SageMath parsed files
*.sage.py

# Environments
.env
.venv
venv/
env.bak/
venv.bak/

# Spyder project settings
.spyderproject
.spyproject

# Rope project settings
.ropeproject

# mkdocs documentation
/site

# mypy
.mypy_cache/
.dmypy.json
dmypy.json

# Pyre type checker
.pyre/
ckpt_eval<|MERGE_RESOLUTION|>--- conflicted
+++ resolved
@@ -18,12 +18,9 @@
 *.gif
 src/prediction/obj_movement_histograms
 *.png
-<<<<<<< HEAD
 franka_data
-=======
 *.pdf
 test.py
->>>>>>> 310461f3
 
 # IDE
 *.swp
